--- conflicted
+++ resolved
@@ -522,16 +522,7 @@
 	cx.EvalParams = params
 	cx.program = program
 
-<<<<<<< HEAD
-	for (cx.err == nil) && (cx.pc < len(cx.program)) {
-=======
-	err = cx.checkRekeyAllowed()
-	if err != nil {
-		return
-	}
-
 	for cx.pc < len(cx.program) {
->>>>>>> 9fc843b6
 		prevpc := cx.pc
 		cost += cx.checkStep()
 		if cx.err != nil {
