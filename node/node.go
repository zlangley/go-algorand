// Copyright (C) 2019-2021 Algorand, Inc.
// This file is part of go-algorand
//
// go-algorand is free software: you can redistribute it and/or modify
// it under the terms of the GNU Affero General Public License as
// published by the Free Software Foundation, either version 3 of the
// License, or (at your option) any later version.
//
// go-algorand is distributed in the hope that it will be useful,
// but WITHOUT ANY WARRANTY; without even the implied warranty of
// MERCHANTABILITY or FITNESS FOR A PARTICULAR PURPOSE.  See the
// GNU Affero General Public License for more details.
//
// You should have received a copy of the GNU Affero General Public License
// along with go-algorand.  If not, see <https://www.gnu.org/licenses/>.

// Package node is the Algorand node itself, with functions exposed to the frontend
package node

import (
	"context"
	"fmt"
	"io/ioutil"
	"os"
	"path/filepath"
	"sync"
	"time"

	"github.com/algorand/go-algorand/agreement"
	"github.com/algorand/go-algorand/agreement/gossip"
	"github.com/algorand/go-algorand/catchup"
	"github.com/algorand/go-algorand/compactcert"
	"github.com/algorand/go-algorand/config"
	"github.com/algorand/go-algorand/crypto"
	"github.com/algorand/go-algorand/data"
	"github.com/algorand/go-algorand/data/account"
	"github.com/algorand/go-algorand/data/basics"
	"github.com/algorand/go-algorand/data/bookkeeping"
	"github.com/algorand/go-algorand/data/committee"
	"github.com/algorand/go-algorand/data/pools"
	"github.com/algorand/go-algorand/data/transactions"
	"github.com/algorand/go-algorand/data/transactions/verify"
	"github.com/algorand/go-algorand/ledger"
	"github.com/algorand/go-algorand/ledger/ledgercore"
	"github.com/algorand/go-algorand/logging"
	"github.com/algorand/go-algorand/network"
	"github.com/algorand/go-algorand/network/messagetracer"
	"github.com/algorand/go-algorand/node/indexer"
	"github.com/algorand/go-algorand/protocol"
	"github.com/algorand/go-algorand/rpcs"
	"github.com/algorand/go-algorand/util/db"
	"github.com/algorand/go-algorand/util/execpool"
	"github.com/algorand/go-algorand/util/metrics"
	"github.com/algorand/go-algorand/util/timers"
	"github.com/algorand/go-deadlock"
)

// StatusReport represents the current basic status of the node
type StatusReport struct {
	LastRound                          basics.Round
	LastVersion                        protocol.ConsensusVersion
	NextVersion                        protocol.ConsensusVersion
	NextVersionRound                   basics.Round
	NextVersionSupported               bool
	LastRoundTimestamp                 time.Time
	SynchronizingTime                  time.Duration
	CatchupTime                        time.Duration
	HasSyncedSinceStartup              bool
	StoppedAtUnsupportedRound          bool
	LastCatchpoint                     string // the last catchpoint hit by the node. This would get updated regardless of whether the node is catching up using catchpoints or not.
	Catchpoint                         string // the catchpoint where we're currently catching up to. If the node isn't in fast catchup mode, it will be empty.
	CatchpointCatchupTotalAccounts     uint64
	CatchpointCatchupProcessedAccounts uint64
	CatchpointCatchupVerifiedAccounts  uint64
	CatchpointCatchupTotalBlocks       uint64
	CatchpointCatchupAcquiredBlocks    uint64
}

// TimeSinceLastRound returns the time since the last block was approved (locally), or 0 if no blocks seen
func (status StatusReport) TimeSinceLastRound() time.Duration {
	if status.LastRoundTimestamp.IsZero() {
		return time.Duration(0)
	}

	return time.Since(status.LastRoundTimestamp)
}

// AlgorandFullNode specifies and implements a full Algorand node.
type AlgorandFullNode struct {
	nodeContextData

	mu        deadlock.Mutex
	ctx       context.Context
	cancelCtx context.CancelFunc
	config    config.Local

	ledger *data.Ledger
	net    network.GossipNode

	transactionPool *pools.TransactionPool
	txHandler       *data.TxHandler
	accountManager  *data.AccountManager

	agreementService         *agreement.Service
	catchupService           *catchup.Service
	catchpointCatchupService *catchup.CatchpointCatchupService
	blockService             *rpcs.BlockService
	ledgerService            *rpcs.LedgerService
	txPoolSyncerService      *rpcs.TxSyncer

	indexer *indexer.Indexer

	rootDir     string
	genesisID   string
	genesisHash crypto.Digest
	devMode     bool // is this node operates in a developer mode ? ( benign agreement, broadcasting transaction generates a new block )

	log logging.Logger

	// syncStatusMu used for locking lastRoundTimestamp and hasSyncedSinceStartup
	// syncStatusMu added so OnNewBlock wouldn't be blocked by oldKeyDeletionThread during catchup
	syncStatusMu          deadlock.Mutex
	lastRoundTimestamp    time.Time
	hasSyncedSinceStartup bool

	cryptoPool                         execpool.ExecutionPool
	lowPriorityCryptoVerificationPool  execpool.BacklogPool
	highPriorityCryptoVerificationPool execpool.BacklogPool
	catchupBlockAuth                   blockAuthenticatorImpl

	oldKeyDeletionNotify        chan struct{}
	monitoringRoutinesWaitGroup sync.WaitGroup

	tracer messagetracer.MessageTracer

	compactCert *compactcert.Worker

	specMu      deadlock.Mutex
	speculation map[string]*data.SpeculationLedger
}

// TxnWithStatus represents information about a single transaction,
// in particular, whether it has appeared in some block yet or not,
// and whether it was kicked out of the txpool due to some error.
type TxnWithStatus struct {
	Txn transactions.SignedTxn

	// Zero indicates no confirmation
	ConfirmedRound basics.Round

	// PoolError indicates that the transaction was kicked out of this
	// node's transaction pool (and specifies why that happened).  An
	// empty string indicates the transaction wasn't kicked out of this
	// node's txpool due to an error.
	PoolError string

	// ApplyData is the transaction.ApplyData, if committed.
	ApplyData transactions.ApplyData
}

// MakeFull sets up an Algorand full node
// (i.e., it returns a node that participates in consensus)
func MakeFull(log logging.Logger, rootDir string, cfg config.Local, phonebookAddresses []string, genesis bookkeeping.Genesis) (*AlgorandFullNode, error) {

	node := new(AlgorandFullNode)
	node.rootDir = rootDir
	node.config = cfg
	node.log = log.With("name", cfg.NetAddress)
	node.genesisID = genesis.ID()
	node.genesisHash = crypto.HashObj(genesis)
	node.devMode = genesis.DevMode

	if node.devMode {
		cfg.DisableNetworking = true
	}

	// tie network, block fetcher, and agreement services together
	p2pNode, err := network.NewWebsocketNetwork(node.log, node.config, phonebookAddresses, genesis.ID(), genesis.Network)
	if err != nil {
		log.Errorf("could not create websocket node: %v", err)
		return nil, err
	}
	p2pNode.SetPrioScheme(node)
	node.net = p2pNode
	node.accountManager = data.MakeAccountManager(log)

	accountListener := makeTopAccountListener(log)

	// load stored data
	genesisDir := filepath.Join(rootDir, genesis.ID())
	ledgerPathnamePrefix := filepath.Join(genesisDir, config.LedgerFilenamePrefix)

	// create initial ledger, if it doesn't exist
	err = os.Mkdir(genesisDir, 0700)
	if err != nil && !os.IsExist(err) {
		log.Errorf("Unable to create genesis directory: %v", err)
		return nil, err
	}
	var genalloc data.GenesisBalances
	genalloc, err = bootstrapData(genesis, log)
	if err != nil {
		log.Errorf("Cannot load genesis allocation: %v", err)
		return nil, err
	}

	node.cryptoPool = execpool.MakePool(node)
	node.lowPriorityCryptoVerificationPool = execpool.MakeBacklog(node.cryptoPool, 2*node.cryptoPool.GetParallelism(), execpool.LowPriority, node)
	node.highPriorityCryptoVerificationPool = execpool.MakeBacklog(node.cryptoPool, 2*node.cryptoPool.GetParallelism(), execpool.HighPriority, node)
	node.ledger, err = data.LoadLedger(node.log, ledgerPathnamePrefix, false, genesis.Proto, genalloc, node.genesisID, node.genesisHash, []ledger.BlockListener{}, cfg)
	if err != nil {
		log.Errorf("Cannot initialize ledger (%s): %v", ledgerPathnamePrefix, err)
		return nil, err
	}

	node.transactionPool = pools.MakeTransactionPool(node.ledger.Ledger, cfg, node.log)

	blockListeners := []ledger.BlockListener{
		node.transactionPool,
		node,
	}

	if node.config.EnableTopAccountsReporting {
		blockListeners = append(blockListeners, &accountListener)
	}
	node.ledger.RegisterBlockListeners(blockListeners)
	node.txHandler = data.MakeTxHandler(node.transactionPool, node.ledger, node.net, node.genesisID, node.genesisHash, node.lowPriorityCryptoVerificationPool)

	// Indexer setup
	if cfg.IsIndexerActive && cfg.Archival {
		node.indexer, err = indexer.MakeIndexer(genesisDir, node.ledger, false)
		if err != nil {
			logging.Base().Errorf("failed to make indexer -  %v", err)
			return nil, err
		}
	}

	node.blockService = rpcs.MakeBlockService(node.log, cfg, node.ledger, p2pNode, node.genesisID)
	node.ledgerService = rpcs.MakeLedgerService(cfg, node.ledger, p2pNode, node.genesisID)
	rpcs.RegisterTxService(node.transactionPool, p2pNode, node.genesisID, cfg.TxPoolSize, cfg.TxSyncServeResponseSize)

	crashPathname := filepath.Join(genesisDir, config.CrashFilename)
	crashAccess, err := db.MakeAccessor(crashPathname, false, false)
	if err != nil {
		log.Errorf("Cannot load crash data: %v", err)
		return nil, err
	}

	blockValidator := blockValidatorImpl{l: node.ledger, verificationPool: node.highPriorityCryptoVerificationPool}
	agreementLedger := makeAgreementLedger(node.ledger, node.net)
	var agreementClock timers.Clock
	if node.devMode {
		agreementClock = timers.MakeFrozenClock()
	} else {
		agreementClock = timers.MakeMonotonicClock(time.Now())
	}
	agreementParameters := agreement.Parameters{
		Logger:         log,
		Accessor:       crashAccess,
		Clock:          agreementClock,
		Local:          node.config,
		Network:        gossip.WrapNetwork(node.net, log),
		Ledger:         agreementLedger,
		BlockFactory:   node,
		BlockValidator: blockValidator,
		KeyManager:     node,
		RandomSource:   node,
		BacklogPool:    node.highPriorityCryptoVerificationPool,
	}
	node.agreementService = agreement.MakeService(agreementParameters)

	node.catchupBlockAuth = blockAuthenticatorImpl{Ledger: node.ledger, AsyncVoteVerifier: agreement.MakeAsyncVoteVerifier(node.lowPriorityCryptoVerificationPool)}
	node.catchupService = catchup.MakeService(node.log, node.config, p2pNode, node.ledger, node.catchupBlockAuth, agreementLedger.UnmatchedPendingCertificates, node.lowPriorityCryptoVerificationPool)
	node.txPoolSyncerService = rpcs.MakeTxSyncer(node.transactionPool, node.net, node.txHandler.SolicitedTxHandler(), time.Duration(cfg.TxSyncIntervalSeconds)*time.Second, time.Duration(cfg.TxSyncTimeoutSeconds)*time.Second, cfg.TxSyncServeResponseSize)

	err = node.loadParticipationKeys()
	if err != nil {
		log.Errorf("Cannot load participation keys: %v", err)
		return nil, err
	}

	node.oldKeyDeletionNotify = make(chan struct{}, 1)

	catchpointCatchupState, err := node.ledger.GetCatchpointCatchupState(context.Background())
	if err != nil {
		log.Errorf("unable to determine catchpoint catchup state: %v", err)
		return nil, err
	}
	if catchpointCatchupState != ledger.CatchpointCatchupStateInactive {
		node.catchpointCatchupService, err = catchup.MakeResumedCatchpointCatchupService(context.Background(), node, node.log, node.net, node.ledger.Ledger, node.config)
		if err != nil {
			log.Errorf("unable to create catchpoint catchup service: %v", err)
			return nil, err
		}
	}

	node.tracer = messagetracer.NewTracer(log).Init(cfg)
	gossip.SetTrace(agreementParameters.Network, node.tracer)

	compactCertPathname := filepath.Join(genesisDir, config.CompactCertFilename)
	compactCertAccess, err := db.MakeAccessor(compactCertPathname, false, false)
	if err != nil {
		log.Errorf("Cannot load compact cert data: %v", err)
		return nil, err
	}
	node.compactCert = compactcert.NewWorker(compactCertAccess, node.log, node.accountManager, node.ledger.Ledger, node.net, node)

	return node, err
}

func bootstrapData(genesis bookkeeping.Genesis, log logging.Logger) (data.GenesisBalances, error) {
	genalloc := make(map[basics.Address]basics.AccountData)
	for _, entry := range genesis.Allocation {
		addr, err := basics.UnmarshalChecksumAddress(entry.Address)
		if err != nil {
			log.Errorf("Cannot parse genesis addr %s: %v", entry.Address, err)
			return data.GenesisBalances{}, err
		}

		_, present := genalloc[addr]
		if present {
			err = fmt.Errorf("repeated allocation to %s", entry.Address)
			log.Error(err)
			return data.GenesisBalances{}, err
		}

		genalloc[addr] = entry.State
	}

	feeSink, err := basics.UnmarshalChecksumAddress(genesis.FeeSink)
	if err != nil {
		log.Errorf("Cannot parse fee sink addr %s: %v", genesis.FeeSink, err)
		return data.GenesisBalances{}, err
	}

	rewardsPool, err := basics.UnmarshalChecksumAddress(genesis.RewardsPool)
	if err != nil {
		log.Errorf("Cannot parse rewards pool addr %s: %v", genesis.RewardsPool, err)
		return data.GenesisBalances{}, err
	}

	return data.MakeTimestampedGenesisBalances(genalloc, feeSink, rewardsPool, genesis.Timestamp), nil
}

// Config returns a copy of the node's Local configuration
func (node *AlgorandFullNode) Config() config.Local {
	return node.config
}

// Start the node: connect to peers and run the agreement service while obtaining a lock. Doesn't wait for initial sync.
func (node *AlgorandFullNode) Start() {
	node.mu.Lock()
	defer node.mu.Unlock()

	// Set up a context we can use to cancel goroutines on Stop()
	node.ctx, node.cancelCtx = context.WithCancel(context.Background())

	// The start network is being called only after the various services start up.
	// We want to do so in order to let the services register their callbacks with the
	// network package before any connections are being made.
	startNetwork := func() {
		if !node.config.DisableNetworking {
			// start accepting connections
			node.net.Start()
			node.config.NetAddress, _ = node.net.Address()
		}
	}

	if node.catchpointCatchupService != nil {
		startNetwork()
		node.catchpointCatchupService.Start(node.ctx)
	} else {
		node.catchupService.Start()
		node.agreementService.Start()
		node.txPoolSyncerService.Start(node.catchupService.InitialSyncDone)
		node.blockService.Start()
		node.ledgerService.Start()
		node.txHandler.Start()
		node.compactCert.Start()
		startNetwork()
		// start indexer
		if idx, err := node.Indexer(); err == nil {
			err := idx.Start()
			if err != nil {
				node.log.Errorf("indexer failed to start, turning it off - %v", err)
				node.config.IsIndexerActive = false
			} else {
				node.log.Info("Indexer was started successfully")
			}
		} else {
			node.log.Infof("Indexer is not available - %v", err)
		}

		node.startMonitoringRoutines()
	}

}

// startMonitoringRoutines starts the internal monitoring routines used by the node.
func (node *AlgorandFullNode) startMonitoringRoutines() {
	node.monitoringRoutinesWaitGroup.Add(3)

	// Periodically check for new participation keys
	go node.checkForParticipationKeys()

	go node.txPoolGaugeThread()
	// Delete old participation keys
	go node.oldKeyDeletionThread()

	// TODO re-enable with configuration flag post V1
	//go logging.UsageLogThread(node.ctx, node.log, 100*time.Millisecond, nil)
}

// waitMonitoringRoutines waits for all the monitoring routines to exit. Note that
// the node.mu must not be taken, and that the node's context should have been canceled.
func (node *AlgorandFullNode) waitMonitoringRoutines() {
	node.monitoringRoutinesWaitGroup.Wait()
}

// ListeningAddress retrieves the node's current listening address, if any.
// Returns true if currently listening, false otherwise.
func (node *AlgorandFullNode) ListeningAddress() (string, bool) {
	node.mu.Lock()
	defer node.mu.Unlock()
	return node.net.Address()
}

// Stop stops running the node. Once a node is closed, it can never start again.
func (node *AlgorandFullNode) Stop() {
	node.mu.Lock()
	defer func() {
		node.mu.Unlock()
		node.waitMonitoringRoutines()
		// we want to shut down the compactCert last, since the oldKeyDeletionThread might depend on it when making the
		// call to LatestSigsFromThisNode.
		node.compactCert.Shutdown()
		node.compactCert = nil
	}()

	node.net.ClearHandlers()
	if !node.config.DisableNetworking {
		node.net.Stop()
	}
	if node.catchpointCatchupService != nil {
		node.catchpointCatchupService.Stop()
	} else {
		node.txHandler.Stop()
		node.agreementService.Shutdown()
		node.catchupService.Stop()
		node.txPoolSyncerService.Stop()
		node.blockService.Stop()
		node.ledgerService.Stop()
	}
	node.catchupBlockAuth.Quit()
	node.highPriorityCryptoVerificationPool.Shutdown()
	node.lowPriorityCryptoVerificationPool.Shutdown()
	node.cryptoPool.Shutdown()
	node.cancelCtx()
	if node.indexer != nil {
		node.indexer.Shutdown()
	}
}

// note: unlike the other two functions, this accepts a whole filename
func (node *AlgorandFullNode) getExistingPartHandle(filename string) (db.Accessor, error) {
	filename = filepath.Join(node.rootDir, node.genesisID, filename)

	_, err := os.Stat(filename)
	if err == nil {
		return db.MakeErasableAccessor(filename)
	}
	return db.Accessor{}, err
}

// Ledger exposes the node's ledger handle to the algod API code
func (node *AlgorandFullNode) Ledger() *data.Ledger {
	return node.ledger
}

<<<<<<< HEAD
// NewSpeculationLedger
func (node *AlgorandFullNode) NewSpeculationLedger(rnd basics.Round) (string, error) {
	sl, err := data.NewSpeculationLedger(node.ledger, rnd)
	if err != nil {
		return "", err
	}

	node.specMu.Lock()
	defer node.specMu.Unlock()
	if node.speculation == nil {
		node.speculation = make(map[string]*data.SpeculationLedger)
	}
	ver := 0
	var key string
	for ok := true; ok; ver++ {
		key = fmt.Sprintf("spec-%d-%d", rnd, ver)
		_, ok = node.speculation[key]
	}

	node.speculation[key] = sl

	return key, nil
}

// SpeculationLedger gives out a virtual ledger for speculation that
// had previously be created by NewSpeculationLedger()
func (node *AlgorandFullNode) SpeculationLedger(token string) (*data.SpeculationLedger, error) {
	sl, ok := node.speculation[token]
	if !ok {
		node.log.Errorf("could not find speculation: %s", token)
		return nil, fmt.Errorf("could not find speculation: %s", token)
	}
	return sl, nil
}

// DestorySpeculationLedger cleans up resources associated with the
// "named" SpeculationLedger.
func (node *AlgorandFullNode) DestroySpeculationLedger(token string) {
	delete(node.speculation, token)
=======
// writeDevmodeBlock generates a new block for a devmode, and write it to the ledger.
func (node *AlgorandFullNode) writeDevmodeBlock() (err error) {
	var vb *ledger.ValidatedBlock
	vb, err = node.transactionPool.AssembleDevModeBlock()
	if err != nil || vb == nil {
		return
	}

	// add the newly generated block to the ledger
	err = node.ledger.AddValidatedBlock(*vb, agreement.Certificate{})
	return err
>>>>>>> c983ad6a
}

// BroadcastSignedTxGroup broadcasts a transaction group that has already been signed.
func (node *AlgorandFullNode) BroadcastSignedTxGroup(txgroup []transactions.SignedTxn) (err error) {
	// in developer mode, we need to take a lock, so that each new transaction group would truly
	// render into a unique block.
	if node.devMode {
		node.mu.Lock()
		defer func() {
			// if we added the transaction successfully to the transaction pool, then
			// attempt to generate a block and write it to the ledger.
			if err == nil {
				err = node.writeDevmodeBlock()
			}
			node.mu.Unlock()
		}()
	}

	lastRound := node.ledger.Latest()
	var b bookkeeping.BlockHeader
	b, err = node.ledger.BlockHdr(lastRound)
	if err != nil {
		node.log.Errorf("could not get block header from last round %v: %v", lastRound, err)
		return err
	}

	_, err = verify.TxnGroup(txgroup, b, node.ledger.VerifiedTransactionCache())
	if err != nil {
		node.log.Warnf("malformed transaction: %v", err)
		return err
	}

	err = node.transactionPool.Remember(txgroup)
	if err != nil {
		node.log.Infof("rejected by local pool: %v - transaction group was %+v", err, txgroup)
		return err
	}

	err = node.ledger.VerifiedTransactionCache().Pin(txgroup)
	if err != nil {
		logging.Base().Infof("unable to pin transaction: %v", err)
	}

	var enc []byte
	var txids []transactions.Txid
	for _, tx := range txgroup {
		enc = append(enc, protocol.Encode(&tx)...)
		txids = append(txids, tx.ID())
	}
	err = node.net.Broadcast(context.TODO(), protocol.TxnTag, enc, false, nil)
	if err != nil {
		node.log.Infof("failure broadcasting transaction to network: %v - transaction group was %+v", err, txgroup)
		return err
	}
	node.log.Infof("Sent signed tx group with IDs %v", txids)
	return nil
}

// ListTxns returns SignedTxns associated with a specific account in a range of Rounds (inclusive).
// TxnWithStatus returns the round in which a particular transaction appeared,
// since that information is not part of the SignedTxn itself.
func (node *AlgorandFullNode) ListTxns(addr basics.Address, minRound basics.Round, maxRound basics.Round) ([]TxnWithStatus, error) {
	result := make([]TxnWithStatus, 0)
	for r := minRound; r <= maxRound; r++ {
		h, err := node.ledger.AddressTxns(addr, r)
		if err != nil {
			return nil, err
		}
		for _, tx := range h {
			result = append(result, TxnWithStatus{
				Txn:            tx.SignedTxn,
				ConfirmedRound: r,
				ApplyData:      tx.ApplyData,
			})
		}
	}
	return result, nil
}

// GetTransaction looks for the required txID within with a specific account within a range of rounds (inclusive) and
// returns the SignedTxn and true iff it finds the transaction.
func (node *AlgorandFullNode) GetTransaction(addr basics.Address, txID transactions.Txid, minRound basics.Round, maxRound basics.Round) (TxnWithStatus, bool) {
	// start with the most recent round, and work backwards:
	// this will abort early if it hits pruned rounds
	if maxRound < minRound {
		return TxnWithStatus{}, false
	}
	r := maxRound
	for {
		h, err := node.ledger.AddressTxns(addr, r)
		if err != nil {
			return TxnWithStatus{}, false
		}
		for _, tx := range h {
			if tx.ID() == txID {
				return TxnWithStatus{
					Txn:            tx.SignedTxn,
					ConfirmedRound: r,
					ApplyData:      tx.ApplyData,
				}, true
			}
		}
		if r == minRound {
			break
		}
		r--
	}
	return TxnWithStatus{}, false
}

// GetPendingTransaction looks for the required txID in the recent ledger
// blocks, in the txpool, and in the txpool's status cache.  It returns
// the SignedTxn (with status information), and a bool to indicate if the
// transaction was found.
func (node *AlgorandFullNode) GetPendingTransaction(txID transactions.Txid) (res TxnWithStatus, found bool) {
	// We need to check both the pool and the ledger's blocks.
	// If the transaction is found in a committed block, that
	// takes precedence.  But we check the pool first, because
	// otherwise there could be a race between the pool and the
	// ledger, where the block wasn't in the ledger at first,
	// but by the time we check the pool, it's not there either
	// because it committed.

	// The default return value is found=false, which is
	// appropriate if the transaction isn't found anywhere.

	// Check if it's in the pool or evicted from the pool.
	tx, txErr, found := node.transactionPool.Lookup(txID)
	if found {
		res = TxnWithStatus{
			Txn:            tx,
			ConfirmedRound: 0,
			PoolError:      txErr,
		}
		found = true

		// Keep looking in the ledger..
	}

	var maxLife basics.Round
	latest := node.ledger.Latest()
	proto, err := node.ledger.ConsensusParams(latest)
	if err == nil {
		maxLife = basics.Round(proto.MaxTxnLife)
	} else {
		node.log.Errorf("node.GetPendingTransaction: cannot get consensus params for latest round %v", latest)
	}
	maxRound := latest
	minRound := maxRound.SubSaturate(maxLife)

	for r := minRound; r <= maxRound; r++ {
		tx, found, err := node.ledger.LookupTxid(txID, r)
		if err != nil || !found {
			continue
		}
		return TxnWithStatus{
			Txn:            tx.SignedTxn,
			ConfirmedRound: r,
			ApplyData:      tx.ApplyData,
		}, true
	}

	// Return whatever we found in the pool (if anything).
	return
}

// Status returns a StatusReport structure reporting our status as Active and with our ledger's LastRound
func (node *AlgorandFullNode) Status() (s StatusReport, err error) {
	node.syncStatusMu.Lock()
	s.LastRoundTimestamp = node.lastRoundTimestamp
	s.HasSyncedSinceStartup = node.hasSyncedSinceStartup
	node.syncStatusMu.Unlock()

	node.mu.Lock()
	defer node.mu.Unlock()
	if node.catchpointCatchupService != nil {
		// we're in catchpoint catchup mode.
		lastBlockHeader := node.catchpointCatchupService.GetLatestBlockHeader()
		s.LastRound = lastBlockHeader.Round
		s.LastVersion = lastBlockHeader.CurrentProtocol
		s.NextVersion, s.NextVersionRound, s.NextVersionSupported = lastBlockHeader.NextVersionInfo()
		s.StoppedAtUnsupportedRound = s.LastRound+1 == s.NextVersionRound && !s.NextVersionSupported

		// for now, I'm leaving this commented out. Once we refactor some of the ledger locking mechanisms, we
		// should be able to make this call work.
		//s.LastCatchpoint = node.ledger.GetLastCatchpointLabel()

		// report back the catchpoint catchup progress statistics
		stats := node.catchpointCatchupService.GetStatistics()
		s.Catchpoint = stats.CatchpointLabel
		s.CatchpointCatchupTotalAccounts = stats.TotalAccounts
		s.CatchpointCatchupProcessedAccounts = stats.ProcessedAccounts
		s.CatchpointCatchupVerifiedAccounts = stats.VerifiedAccounts
		s.CatchpointCatchupTotalBlocks = stats.TotalBlocks
		s.CatchpointCatchupAcquiredBlocks = stats.AcquiredBlocks
		s.CatchupTime = time.Now().Sub(stats.StartTime)
	} else {
		// we're not in catchpoint catchup mode
		var b bookkeeping.BlockHeader
		s.LastRound = node.ledger.Latest()
		b, err = node.ledger.BlockHdr(s.LastRound)
		if err != nil {
			return
		}
		s.LastVersion = b.CurrentProtocol
		s.NextVersion, s.NextVersionRound, s.NextVersionSupported = b.NextVersionInfo()

		s.StoppedAtUnsupportedRound = s.LastRound+1 == s.NextVersionRound && !s.NextVersionSupported
		s.LastCatchpoint = node.ledger.GetLastCatchpointLabel()
		s.SynchronizingTime = node.catchupService.SynchronizingTime()
		s.CatchupTime = node.catchupService.SynchronizingTime()
	}

	return
}

// GenesisID returns the ID of the genesis node.
func (node *AlgorandFullNode) GenesisID() string {
	node.mu.Lock()
	defer node.mu.Unlock()

	return node.genesisID
}

// GenesisHash returns the hash of the genesis configuration.
func (node *AlgorandFullNode) GenesisHash() crypto.Digest {
	node.mu.Lock()
	defer node.mu.Unlock()

	return node.genesisHash
}

// PoolStats returns a PoolStatus structure reporting stats about the transaction pool
func (node *AlgorandFullNode) PoolStats() PoolStats {
	r := node.ledger.Latest()
	last, err := node.ledger.Block(r)
	if err != nil {
		node.log.Warnf("AlgorandFullNode: could not read ledger's last round: %v", err)
		return PoolStats{}
	}

	return PoolStats{
		NumConfirmed:   uint64(len(last.Payset)),
		NumOutstanding: uint64(node.transactionPool.PendingCount()),
		NumExpired:     uint64(node.transactionPool.NumExpired(r)),
	}
}

// SuggestedFee returns the suggested fee per byte recommended to ensure a new transaction is processed in a timely fashion.
// Caller should set fee to max(MinTxnFee, SuggestedFee() * len(encoded SignedTxn))
func (node *AlgorandFullNode) SuggestedFee() basics.MicroAlgos {
	return basics.MicroAlgos{Raw: node.transactionPool.FeePerByte()}
}

// GetPendingTxnsFromPool returns a snapshot of every pending transactions from the node's transaction pool in a slice.
// Transactions are sorted in decreasing order. If no transactions, returns an empty slice.
func (node *AlgorandFullNode) GetPendingTxnsFromPool() ([]transactions.SignedTxn, error) {
	return bookkeeping.SignedTxnGroupsFlatten(node.transactionPool.PendingTxGroups()), nil
}

// Reload participation keys from disk periodically
func (node *AlgorandFullNode) checkForParticipationKeys() {
	defer node.monitoringRoutinesWaitGroup.Done()
	ticker := time.NewTicker(node.config.ParticipationKeysRefreshInterval)
	for {
		select {
		case <-ticker.C:
			err := node.loadParticipationKeys()
			if err != nil {
				node.log.Errorf("Could not refresh participation keys: %v", err)
			}
		case <-node.ctx.Done():
			ticker.Stop()
			return
		}
	}
}

func (node *AlgorandFullNode) loadParticipationKeys() error {
	// Generate a list of all potential participation key files
	genesisDir := filepath.Join(node.rootDir, node.genesisID)
	files, err := ioutil.ReadDir(genesisDir)
	if err != nil {
		return fmt.Errorf("AlgorandFullNode.loadPartitipationKeys: could not read directory %v: %v", genesisDir, err)
	}

	// For each of these files
	for _, info := range files {
		// If it can't be a participation key database, skip it
		if !config.IsPartKeyFilename(info.Name()) {
			continue
		}
		filename := info.Name()

		// Fetch a handle to this database
		handle, err := node.getExistingPartHandle(filename)
		if err != nil {
			if db.IsErrBusy(err) {
				// this is a special case:
				// we might get "database is locked" when we attempt to access a database that is conurrently updates it's participation keys.
				// that database is clearly already on the account manager, and doesn't need to be processed through this logic, and therefore
				// we can safely ignore that fail case.
				continue
			}
			return fmt.Errorf("AlgorandFullNode.loadParticipationKeys: cannot load db %v: %v", filename, err)
		}

		// Fetch an account.Participation from the database
		part, err := account.RestoreParticipation(handle)
		if err != nil {
			handle.Close()
			if err == account.ErrUnsupportedSchema {
				node.log.Infof("Loaded participation keys from storage: %s %s", part.Address(), info.Name())
				node.log.Warnf("loadParticipationKeys: not loading unsupported participation key: %s; renaming to *.old", info.Name())
				fullname := filepath.Join(genesisDir, info.Name())
				renamedFileName := filepath.Join(fullname, ".old")
				err = os.Rename(fullname, renamedFileName)
				if err != nil {
					node.log.Warn("loadParticipationKeys: failed to rename unsupported participation key file '%s' to '%s': %v", fullname, renamedFileName, err)
				}
			} else {
				return fmt.Errorf("AlgorandFullNode.loadParticipationKeys: cannot load account at %v: %v", info.Name(), err)
			}
		} else {
			// Tell the AccountManager about the Participation (dupes don't matter)
			added := node.accountManager.AddParticipation(part)
			if added {
				node.log.Infof("Loaded participation keys from storage: %s %s", part.Address(), info.Name())
			} else {
				part.Close()
			}
		}
	}

	return nil
}

var txPoolGuage = metrics.MakeGauge(metrics.MetricName{Name: "algod_tx_pool_count", Description: "current number of available transactions in pool"})

func (node *AlgorandFullNode) txPoolGaugeThread() {
	defer node.monitoringRoutinesWaitGroup.Done()
	ticker := time.NewTicker(10 * time.Second)
	defer ticker.Stop()
	for true {
		select {
		case <-ticker.C:
			txPoolGuage.Set(float64(node.transactionPool.PendingCount()), nil)
		case <-node.ctx.Done():
			return
		}
	}
}

// IsArchival returns true the node is an archival node, false otherwise
func (node *AlgorandFullNode) IsArchival() bool {
	return node.config.Archival
}

// OnNewBlock implements the BlockListener interface so we're notified after each block is written to the ledger
func (node *AlgorandFullNode) OnNewBlock(block bookkeeping.Block, delta ledgercore.StateDelta) {
	if node.ledger.Latest() > block.Round() {
		return
	}
	node.syncStatusMu.Lock()
	node.lastRoundTimestamp = time.Now()
	node.hasSyncedSinceStartup = true
	node.syncStatusMu.Unlock()

	// Wake up oldKeyDeletionThread(), non-blocking.
	select {
	case node.oldKeyDeletionNotify <- struct{}{}:
	default:
	}
}

// oldKeyDeletionThread keeps deleting old participation keys.
// It runs in a separate thread so that, during catchup, we
// don't have to delete key for each block we received.
func (node *AlgorandFullNode) oldKeyDeletionThread() {
	defer node.monitoringRoutinesWaitGroup.Done()
	for {
		select {
		case <-node.ctx.Done():
			return
		case <-node.oldKeyDeletionNotify:
		}

		r := node.ledger.Latest()

		// We need the latest header to determine the next compact cert
		// round, if any.
		latestHdr, err := node.ledger.BlockHdr(r)
		if err != nil {
			switch err.(type) {
			case ledgercore.ErrNoEntry:
				// No need to warn; expected during catchup.
			default:
				node.log.Warnf("Cannot look up latest block %d for deleting ephemeral keys: %v", r, err)
			}
			continue
		}

		// If compact certs are enabled, we need to determine what signatures
		// we already computed, since we can then delete ephemeral keys that
		// were already used to compute a signature (stored in the compact
		// cert db).
		ccSigs, err := node.compactCert.LatestSigsFromThisNode()
		if err != nil {
			node.log.Warnf("Cannot look up latest compact cert sigs: %v", err)
			continue
		}

		// We need to find the consensus protocol used to agree on block r,
		// since that determines the params used for ephemeral keys in block
		// r.  The params come from agreement.ParamsRound(r), which is r-2.
		hdr, err := node.ledger.BlockHdr(agreement.ParamsRound(r))
		if err != nil {
			switch err.(type) {
			case ledgercore.ErrNoEntry:
				// No need to warn; expected during catchup.
			default:
				node.log.Warnf("Cannot look up params block %d for deleting ephemeral keys: %v", agreement.ParamsRound(r), err)
			}
			continue
		}

		agreementProto := config.Consensus[hdr.CurrentProtocol]

		node.mu.Lock()
		node.accountManager.DeleteOldKeys(latestHdr, ccSigs, agreementProto)
		node.mu.Unlock()
	}
}

// Uint64 implements the randomness by calling the crypto library.
func (node *AlgorandFullNode) Uint64() uint64 {
	return crypto.RandUint64()
}

// Indexer returns a pointer to nodes indexer
func (node *AlgorandFullNode) Indexer() (*indexer.Indexer, error) {
	if node.indexer != nil && node.config.IsIndexerActive {
		return node.indexer, nil
	}
	return nil, fmt.Errorf("indexer is not active")
}

// GetTransactionByID gets transaction by ID
// this function is intended to be called externally via the REST api interface.
func (node *AlgorandFullNode) GetTransactionByID(txid transactions.Txid, rnd basics.Round) (TxnWithStatus, error) {
	stx, _, err := node.ledger.LookupTxid(txid, rnd)
	if err != nil {
		return TxnWithStatus{}, err
	}
	return TxnWithStatus{
		Txn:            stx.SignedTxn,
		ConfirmedRound: rnd,
		ApplyData:      stx.ApplyData,
	}, nil
}

// StartCatchup starts the catchpoint mode and attempt to get to the provided catchpoint
// this function is intended to be called externally via the REST api interface.
func (node *AlgorandFullNode) StartCatchup(catchpoint string) error {
	node.mu.Lock()
	defer node.mu.Unlock()
	if node.indexer != nil {
		return fmt.Errorf("catching up using a catchpoint is not supported on indexer-enabled nodes")
	}
	if node.catchpointCatchupService != nil {
		stats := node.catchpointCatchupService.GetStatistics()
		// No need to return an error
		if catchpoint == stats.CatchpointLabel {
			return MakeCatchpointAlreadyInProgressError(catchpoint)
		}
		return MakeCatchpointUnableToStartError(stats.CatchpointLabel, catchpoint)
	}
	var err error
	node.catchpointCatchupService, err = catchup.MakeNewCatchpointCatchupService(catchpoint, node, node.log, node.net, node.ledger.Ledger, node.config)
	if err != nil {
		node.log.Warnf("unable to create catchpoint catchup service : %v", err)
		return err
	}
	node.catchpointCatchupService.Start(node.ctx)
	node.log.Infof("starting catching up toward catchpoint %s", catchpoint)
	return nil
}

// AbortCatchup aborts the given catchpoint
// this function is intended to be called externally via the REST api interface.
func (node *AlgorandFullNode) AbortCatchup(catchpoint string) error {
	node.mu.Lock()
	defer node.mu.Unlock()
	if node.catchpointCatchupService == nil {
		return nil
	}
	stats := node.catchpointCatchupService.GetStatistics()
	if stats.CatchpointLabel != catchpoint {
		return fmt.Errorf("unable to abort catchpoint catchup for '%s' - already catching up '%s'", catchpoint, stats.CatchpointLabel)
	}
	node.catchpointCatchupService.Abort()
	return nil
}

// SetCatchpointCatchupMode change the node's operational mode from catchpoint catchup mode and back, it returns a
// channel which contains the updated node context. This function need to work asyncronisly so that the caller could
// detect and handle the usecase where the node is being shut down while we're switching to/from catchup mode without
// deadlocking on the shared node mutex.
func (node *AlgorandFullNode) SetCatchpointCatchupMode(catchpointCatchupMode bool) (outCtxCh <-chan context.Context) {
	// create a non-buffered channel to return the newly created context. The fact that it's non-buffered here
	// is imporant, as it allows us to syncronize the "receiving" of the new context before canceling of the previous
	// one.
	ctxCh := make(chan context.Context)
	outCtxCh = ctxCh
	go func() {
		node.mu.Lock()
		// check that the node wasn't canceled. If it have been canceled, it means that the node.Stop() was called, in which case
		// we should close the channel.
		if node.ctx.Err() == context.Canceled {
			close(ctxCh)
			node.mu.Unlock()
			return
		}
		if catchpointCatchupMode {
			// stop..
			defer func() {
				node.mu.Unlock()
				node.waitMonitoringRoutines()
			}()
			node.net.ClearHandlers()
			node.txHandler.Stop()
			node.agreementService.Shutdown()
			node.catchupService.Stop()
			node.txPoolSyncerService.Stop()
			node.blockService.Stop()
			node.ledgerService.Stop()

			prevNodeCancelFunc := node.cancelCtx

			// Set up a context we can use to cancel goroutines on Stop()
			node.ctx, node.cancelCtx = context.WithCancel(context.Background())
			ctxCh <- node.ctx

			prevNodeCancelFunc()
			return
		}
		defer node.mu.Unlock()
		// start
		node.transactionPool.Reset()
		node.catchupService.Start()
		node.agreementService.Start()
		node.txPoolSyncerService.Start(node.catchupService.InitialSyncDone)
		node.blockService.Start()
		node.ledgerService.Start()
		node.txHandler.Start()

		// start indexer
		if idx, err := node.Indexer(); err == nil {
			err := idx.Start()
			if err != nil {
				node.log.Errorf("indexer failed to start, turning it off - %v", err)
				node.config.IsIndexerActive = false
			} else {
				node.log.Info("Indexer was started successfully")
			}
		} else {
			node.log.Infof("Indexer is not available - %v", err)
		}

		// Set up a context we can use to cancel goroutines on Stop()
		node.ctx, node.cancelCtx = context.WithCancel(context.Background())

		node.startMonitoringRoutines()

		// at this point, the catchpoint catchup is done ( either successfully or not.. )
		node.catchpointCatchupService = nil

		ctxCh <- node.ctx
	}()
	return

}

// validatedBlock satisfies agreement.ValidatedBlock
type validatedBlock struct {
	vb *ledger.ValidatedBlock
}

// WithSeed satisfies the agreement.ValidatedBlock interface.
func (vb validatedBlock) WithSeed(s committee.Seed) agreement.ValidatedBlock {
	lvb := vb.vb.WithSeed(s)
	return validatedBlock{vb: &lvb}
}

// Block satisfies the agreement.ValidatedBlock interface.
func (vb validatedBlock) Block() bookkeeping.Block {
	blk := vb.vb.Block()
	return blk
}

// AssembleBlock implements Ledger.AssembleBlock.
func (node *AlgorandFullNode) AssembleBlock(round basics.Round, deadline time.Time) (agreement.ValidatedBlock, error) {
	lvb, err := node.transactionPool.AssembleBlock(round, deadline)
	if err != nil {
		if err == pools.ErrStaleBlockAssemblyRequest {
			// convert specific error to one that would have special handling in the agreement code.
			err = agreement.ErrAssembleBlockRoundStale

			ledgerNextRound := node.ledger.NextRound()
			if ledgerNextRound == round {
				// we've asked for the right round.. and the ledger doesn't think it's stale.
				node.log.Errorf("AlgorandFullNode.AssembleBlock: could not generate a proposal for round %d, ledger and proposal generation are synced: %v", round, err)
			} else if ledgerNextRound < round {
				// from some reason, the ledger is behind the round that we're asking. That shouldn't happen, but error if it does.
				node.log.Errorf("AlgorandFullNode.AssembleBlock: could not generate a proposal for round %d, ledger next round is %d: %v", round, ledgerNextRound, err)
			}
			// the case where ledgerNextRound > round was not implemented here on purpose. This is the "normal case" where the
			// ledger was advancing faster then the agreement by the catchup.
		}
		return nil, err
	}
	return validatedBlock{vb: lvb}, nil
}

// VotingKeys implements the key manager's VotingKeys method, and provides additional validation with the ledger.
// that allows us to load multiple overlapping keys for the same account, and filter these per-round basis.
func (node *AlgorandFullNode) VotingKeys(votingRound, keysRound basics.Round) []account.Participation {
	keys := node.accountManager.Keys(votingRound)

	participations := make([]account.Participation, 0, len(keys))
	accountsData := make(map[basics.Address]basics.AccountData, len(keys))
	matchingAccountsKeys := make(map[basics.Address]bool)
	mismatchingAccountsKeys := make(map[basics.Address]int)
	const bitMismatchingVotingKey = 1
	const bitMismatchingSelectionKey = 2
	for _, part := range keys {
		acctData, hasAccountData := accountsData[part.Parent]
		if !hasAccountData {
			var err error
			acctData, _, err = node.ledger.LookupWithoutRewards(keysRound, part.Parent)
			if err != nil {
				node.log.Warnf("node.VotingKeys: Account %v not participating: cannot locate account for round %d : %v", part.Address(), keysRound, err)
				continue
			}
			accountsData[part.Parent] = acctData
		}

		if acctData.VoteID != part.Voting.OneTimeSignatureVerifier {
			mismatchingAccountsKeys[part.Address()] = mismatchingAccountsKeys[part.Address()] | bitMismatchingVotingKey
			continue
		}
		if acctData.SelectionID != part.VRF.PK {
			mismatchingAccountsKeys[part.Address()] = mismatchingAccountsKeys[part.Address()] | bitMismatchingSelectionKey
			continue
		}
		participations = append(participations, part)
		matchingAccountsKeys[part.Address()] = true
	}
	// write the warnings per account only if we couldn't find a single valid key for that account.
	for mismatchingAddr, warningFlags := range mismatchingAccountsKeys {
		if matchingAccountsKeys[mismatchingAddr] {
			continue
		}
		if warningFlags&bitMismatchingVotingKey == bitMismatchingVotingKey {
			node.log.Warnf("node.VotingKeys: Account %v not participating on round %d: on chain voting key differ from participation voting key for round %d", mismatchingAddr, votingRound, keysRound)
			continue
		}
		if warningFlags&bitMismatchingSelectionKey == bitMismatchingSelectionKey {
			node.log.Warnf("node.VotingKeys: Account %v not participating on round %d: on chain selection key differ from participation selection key for round %d", mismatchingAddr, votingRound, keysRound)
			continue
		}
	}
	return participations
}<|MERGE_RESOLUTION|>--- conflicted
+++ resolved
@@ -476,7 +476,6 @@
 	return node.ledger
 }
 
-<<<<<<< HEAD
 // NewSpeculationLedger
 func (node *AlgorandFullNode) NewSpeculationLedger(rnd basics.Round) (string, error) {
 	sl, err := data.NewSpeculationLedger(node.ledger, rnd)
@@ -516,7 +515,8 @@
 // "named" SpeculationLedger.
 func (node *AlgorandFullNode) DestroySpeculationLedger(token string) {
 	delete(node.speculation, token)
-=======
+}
+
 // writeDevmodeBlock generates a new block for a devmode, and write it to the ledger.
 func (node *AlgorandFullNode) writeDevmodeBlock() (err error) {
 	var vb *ledger.ValidatedBlock
@@ -528,7 +528,6 @@
 	// add the newly generated block to the ledger
 	err = node.ledger.AddValidatedBlock(*vb, agreement.Certificate{})
 	return err
->>>>>>> c983ad6a
 }
 
 // BroadcastSignedTxGroup broadcasts a transaction group that has already been signed.
