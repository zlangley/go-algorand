--- conflicted
+++ resolved
@@ -272,13 +272,6 @@
 			network.MakeTopic(network.ErrorKey, []byte(err.Error()))}
 		return
 	}
-<<<<<<< HEAD
-	res.Round = req.Round
-	encodedBlob, err := RawBlockBytes(ls.ledger, basics.Round(req.Round))
-
-	if err != nil {
-		res.Error = err.Error()
-=======
 	roundBytes, found := topics.GetValue(roundKey)
 	if !found {
 		logging.Base().Infof("LedgerService handleCatchupReq: %s", noRoundNumberErrMsg)
@@ -302,7 +295,6 @@
 		respTopics = network.Topics{
 			network.MakeTopic(network.ErrorKey,
 				[]byte(roundNumberParseErrMsg))}
->>>>>>> 5df2b13a
 		return
 	}
 	respTopics = topicBlockBytes(ls.ledger, basics.Round(round), string(requestType))
@@ -318,8 +310,6 @@
 	}
 }
 
-<<<<<<< HEAD
-=======
 func topicBlockBytes(dataLedger *data.Ledger, round basics.Round, requestType string) network.Topics {
 	blk, cert, err := dataLedger.EncodedBlockCert(round)
 	if err != nil {
@@ -345,7 +335,6 @@
 	}
 }
 
->>>>>>> 5df2b13a
 // RawBlockBytes return the msgpack bytes for a block
 func RawBlockBytes(ledger *data.Ledger, round basics.Round) ([]byte, error) {
 	blk, cert, err := ledger.EncodedBlockCert(round)
